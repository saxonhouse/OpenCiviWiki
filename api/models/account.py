from django.contrib.auth.models import User
from django.db import models
<<<<<<< HEAD
from django.conf import settings

import json
import os

class AccountManager(models.Manager):
    def summarize(self, account):
        from civi import Civi
        data = {
            "username": account.user.username,
            "first_name": account.first_name,
            "last_name": account.last_name,
            "about_me": account.about_me,
            "location": account.get_location(),
            "history": [Civi.objects.serialize(c) for c in Civi.objects.filter(author_id=account.id).order_by('-created')],
            "profile_image": account.profile_image.url,
            "followers": self.followers(account),
            "following": self.following(account),
        }
        return data
    #
    def follow_summarize(self, account):
        data = {
            "username": account.user.username,
            "first_name": account.first_name,
            "last_name": account.last_name,
            "about_me": account.about_me,
            "location": account.get_location(),
            "profile_image": account.profile_image.url,
        }
        return json.dumps(data)


    def followers(self, account):
        return [self.follow_summarize(a) for a in account.followers.all()]

    def following(self, account):
        return [self.follow_summarize(a) for a in account.following.all()]

def path_and_rename(path):
    def wrapper(instance, filename):
        ext = filename.split('.')[-1]
        filename = '{}.{}'.format(instance.user.username, ext)
        return os.path.join(path, filename)
    return wrapper

class Account(models.Model):

=======
from hashtag import Hashtag
# from django.contrib.postgres.fields import ArrayField


class Account(models.Model):
>>>>>>> 61bfa136
    user = models.ForeignKey(User, on_delete=models.CASCADE)
    first_name = models.CharField(max_length=63, blank=False)
    last_name = models.CharField(max_length=63, blank=False)
    about_me = models.CharField(max_length=511, blank=True)

    longitude = models.DecimalField(max_digits=9, decimal_places=6, null=False, default=0)
    latitude = models.DecimalField(max_digits=9, decimal_places=6, null=False, default=0)
    address = models.CharField(max_length=255, null=True)
    city = models.CharField(max_length=63, blank=True)
    state = models.CharField(max_length=2, choices=settings.US_STATES, blank=True)
    zip_code = models.CharField(max_length=6, null=True)

    fed_district = models.CharField(max_length=63, default=None, null=True)
    state_district = models.CharField(max_length=63, default=None, null=True)
<<<<<<< HEAD
    interests = models.ManyToManyField('Hashtag', related_name='interests')
    ai_interests = models.ManyToManyField('Hashtag', related_name='ai_interests')
    issues = models.ManyToManyField('Thread', related_name='issues')
    followers = models.ManyToManyField('self', related_name='follower')
    following = models.ManyToManyField('self', related_name='followings')
=======

    # profile_image = models.CharField(max_length=255)
>>>>>>> 61bfa136

    beta_access = models.BooleanField(default=False)
    full_account = models.BooleanField(default=False)

<<<<<<< HEAD
    objects = AccountManager()
    #custom "row-level" functionality (properties) for account models

    def get_location(self):
        return '{city}, {state}'.format(city=self.city, state=dict(settings.US_STATES).get(self.state))

    def get_full_name(self):
        "Returns the person's full name."
        return '{first_name} {last_name}'.format(first_name=self.first_name, last_name=self.last_name)

    profile_image = models.ImageField(upload_to=path_and_rename('profile/'), blank=True, null=True, default ='profile/happy.png')
=======
    interests = models.ManyToManyField(Hashtag, related_name='interests')
    ai_interests = models.ManyToManyField(Hashtag, related_name='ai_interests')

    followers = models.ManyToManyField('self', related_name='follower')
    following = models.ManyToManyField('self', related_name='following')
>>>>>>> 61bfa136
<|MERGE_RESOLUTION|>--- conflicted
+++ resolved
@@ -1,7 +1,7 @@
 from django.contrib.auth.models import User
 from django.db import models
-<<<<<<< HEAD
 from django.conf import settings
+from hashtag import Hashtag
 
 import json
 import os
@@ -48,14 +48,6 @@
     return wrapper
 
 class Account(models.Model):
-
-=======
-from hashtag import Hashtag
-# from django.contrib.postgres.fields import ArrayField
-
-
-class Account(models.Model):
->>>>>>> 61bfa136
     user = models.ForeignKey(User, on_delete=models.CASCADE)
     first_name = models.CharField(max_length=63, blank=False)
     last_name = models.CharField(max_length=63, blank=False)
@@ -70,24 +62,19 @@
 
     fed_district = models.CharField(max_length=63, default=None, null=True)
     state_district = models.CharField(max_length=63, default=None, null=True)
-<<<<<<< HEAD
-    interests = models.ManyToManyField('Hashtag', related_name='interests')
-    ai_interests = models.ManyToManyField('Hashtag', related_name='ai_interests')
-    issues = models.ManyToManyField('Thread', related_name='issues')
+
+    interests = models.ManyToManyField(Hashtag, related_name='interests')
+    ai_interests = models.ManyToManyField(Hashtag, related_name='ai_interests')
+
     followers = models.ManyToManyField('self', related_name='follower')
-    following = models.ManyToManyField('self', related_name='followings')
-=======
-
-    # profile_image = models.CharField(max_length=255)
->>>>>>> 61bfa136
+    following = models.ManyToManyField('self', related_name='following')
 
     beta_access = models.BooleanField(default=False)
     full_account = models.BooleanField(default=False)
 
-<<<<<<< HEAD
     objects = AccountManager()
+
     #custom "row-level" functionality (properties) for account models
-
     def get_location(self):
         return '{city}, {state}'.format(city=self.city, state=dict(settings.US_STATES).get(self.state))
 
@@ -95,11 +82,4 @@
         "Returns the person's full name."
         return '{first_name} {last_name}'.format(first_name=self.first_name, last_name=self.last_name)
 
-    profile_image = models.ImageField(upload_to=path_and_rename('profile/'), blank=True, null=True, default ='profile/happy.png')
-=======
-    interests = models.ManyToManyField(Hashtag, related_name='interests')
-    ai_interests = models.ManyToManyField(Hashtag, related_name='ai_interests')
-
-    followers = models.ManyToManyField('self', related_name='follower')
-    following = models.ManyToManyField('self', related_name='following')
->>>>>>> 61bfa136
+    profile_image = models.ImageField(upload_to=path_and_rename('profile/'), blank=True, null=True, default ='profile/happy.png')