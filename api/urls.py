--- conflicted
+++ resolved
@@ -7,16 +7,13 @@
     # url(r'^topics$', read.getTopics, name='get topics'),
     # url(r'^categories$', read.getCategories, name='get categories'),
     # url(r'^useridbyusername$', read.getIdByUsername, name='get id by username'),
-<<<<<<< HEAD
-    url(r'^account_data/(?P<user>\w+)/$', read.getUser, name='get user'),
-    url(r'^account_profile/(?P<user>\w+)/$', read.getProfile, name='get profile'),
-    url(r'^thread_data/(?P<thread_id>\w+)/$', read.getThread, name='get thread'),
-=======
+
     url(r'^account_data/(?P<user>\w+)/$', read.get_user, name='get user'),
+    url(r'^account_profile/(?P<user>\w+)/$', read.get_profile, name='get profile'),
     url(r'^thread_data/(?P<thread_id>\w+)/$', read.get_thread, name='get thread'),
     url(r'^response_data/(?P<thread_id>\w+)/(?P<civi_id>\w+)/$', read.get_responses, name='get responses'),
     url(r'^new_thread/$', write.new_thread, name='new thread'),
->>>>>>> 61bfa136
+
     # url(r'^getblock$', read.getBlock, name='get block'),
     # url(r'^creategroup$', write.createGroup, name='add group'),
     # url(r'^createcivi$', write.createCivi, name='add civi'),
