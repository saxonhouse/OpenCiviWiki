from django.http import JsonResponse, HttpResponseBadRequest

from models import Account, Thread
#  Topic, Attachment, Category, Civi, Comment, Hashtag,
from django.contrib.auth.models import User
<<<<<<< HEAD
from utils.custom_decorators import require_post_params
from legislation import sunlightapi as sun


# Create your views here.
@require_post_params(params=['id'])
def topTen(request):
    '''
        Given an topic ID, returns the top ten Civis of type Issue
        (the chain heads)
    '''
    topic_id = request.POST.get('id', -1)
    try:
        topic = Topic.objects.get(id=int(topic_id))
        return JsonResponse({'result':Civi.objects.block(topic)})
    except Topic.DoesNotExist as e:
        return HttpResponseBadRequest(reason=str(e))

def getCategories(request):
    '''
        Returns to user list of all Categories
    '''
    result = [{'id': c.id, 'name': c.name} for c in Category.objects.all()]
    return JsonResponse({"result":result})

@require_post_params(params=['id'])
def getTopics(request):
    '''
        Takes in a category ID, returns a list of topics under the category.
    '''
    category_id = request.POST.get('id', -1)

    try:
        Category.objects.get(id=category_id)
    except Category.DoesNotExist as e:
        return HttpResponseBadRequest(reason=str(e))

    result = [{'id':a.id, 'topic': a.topic, 'bill': a.bill} for a in Topic.objects.filter(category_id=category_id)]
    return JsonResponse({"result":result})
=======
# from utils.custom_decorators import require_post_params
# from legislation import sunlightapi as sun


# # Create your views here.
# @require_post_params(params=['id'])
# def topTen(request):
# 	'''
# 		Given an topic ID, returns the top ten Civis of type Issue
# 		(the chain heads)
# 	'''
# 	topic_id = request.POST.get('id', -1)
# 	try:
# 		topic = Topic.objects.get(id=int(topic_id))
# 		return JsonResponse({'result':Civi.objects.block(topic)})
# 	except Topic.DoesNotExist as e:
# 		return HttpResponseBadRequest(reason=str(e))
#
# def getCategories(request):
# 	'''
# 		Returns to user list of all Categories
# 	'''
# 	result = [{'id': c.id, 'name': c.name} for c in Category.objects.all()]
# 	return JsonResponse({"result":result})
#
# @require_post_params(params=['id'])
# def getTopics(request):
# 	'''
# 		Takes in a category ID, returns a list of topics under the category.
# 	'''
# 	category_id = request.POST.get('id', -1)
#
# 	try:
# 		Category.objects.get(id=category_id)
# 	except Category.DoesNotExist as e:
# 		return HttpResponseBadRequest(reason=str(e))
#
# 	result = [{'id':a.id, 'topic': a.topic, 'bill': a.bill} for a in Topic.objects.filter(category_id=category_id)]
# 	return JsonResponse({"result":result})
>>>>>>> b6e1d65c


def getUser(request, user):
    try:
        u = User.objects.get(username=user)
        a = Account.objects.get(user=u)
        result = dict(
            username=user,
            first_name=a.first_name,
            last_name=a.last_name,
            profile_image=a.profile_image
        )
        return JsonResponse({'result': result})

    except Account.DoesNotExist as e:
        return HttpResponseBadRequest(reason=str(e))

def getProfile(request, user):
    try:
        u = User.objects.get(username=user)
        a = Account.objects.get(user=u)
        return JsonResponse(Account.objects.summarize(a))

    except Account.DoesNotExist as e:
        return HttpResponseBadRequest(reason=str(e))

def getThread(request, thread_id):
    try:
        t = Thread.objects.filter(id=thread_id)
        t = {
            'title': 'Police Use of Deadly Force',
            'category': 'Public Safety',
            'topic': 'Policing',
            'summary': 'Lorem ipsum dolor sit amet, consectetur adipiscing elit, sed do eiusmod tempor incididunt ut labore et dolore magna aliqua. Ut enim ad minim veniam, quis nostrud exercitation ullamco laboris nisi ut aliquip ex ea commodo consequat. Duis aute irure dolor in reprehenderit in voluptate velit esse cillum dolore eu fugiat nulla pariatur. Excepteur sint occaecat cupidatat non proident, sunt in culpa qui officia deserunt mollit anim id est laborum.',
            'facts': ['sdlkfjhklsdklfu sldjf klssdfsdfssdf sdf sdfsd dfssdf dfsdfsdfs dfsdfsd', 'sdlkfhjsdf sdf sdf sdfsdfsd  sd', 'sldksdfsd sdf sdf sdf sdf fjhlksd', 'sdlkfhjsdsdfsdfsdf sdf sd  fsdf sdf sdfsdf sd sdff sdf sdf sdfsdfsd  sd', 'sldksdfsd sdf sdf sdf sdf fjhlksd'],
            'contributors': ['dsd sdfsd sd sdan', 'darius', 'yo mamsd dsd sd sd sd a', '4', '5', '6', '7', '8', '9', '10'],
            'num_views': '243',
            'num_civis': '17',
            'num_responses': '42',
            'problems': [{'id': 'one', 'type': 'problem', 'title': 'Use of deadly force against the mentally ill people', 'body': 'Amnesty International noted the problem of police using deadly force against mentally ill or disturbed people who could have been subdued through less extreme measures. Further cases have been reported since then, including suicidal individuals shot by police after they had harmed themselves but not attacked other people. For example, in February 1999 Ricardo Clos is reported to have died after being shot at 38 times by Los Angeles sheriffs deputies who had responded to a call for help from his wife after he had cut himself in the neck. Police reportedly opened fire after he threw the knife towards them (missing them).', 'attachments': ['hi', 'hello'], 'author': 'Author Name', 'created': 'September 20, 2016'}, {'id': 'two', 'type': 'problem', 'title': 'Use of deadly force against the mentally ill people', 'body': 'Amnesty International noted the problem of police using deadly force against mentally ill or disturbed people who could have been subdued through less extreme measures. Further cases have been reported since then, including suicidal individuals shot by police after they had harmed themselves but not attacked other people. For example, in February 1999 Ricardo Clos is reported to have died after being shot at 38 times by Los Angeles sheriffs deputies who had responded to a call for help from his wife after he had cut himself in the neck. Police reportedly opened fire after he threw the knife towards them (missing them).', 'attachments': ['hi', 'hello'], 'author': 'Author Name', 'created': 'September 20, 2016'}, {'id': 'three', 'type': 'problem', 'title': 'Use of deadly force against the mentally ill people', 'body': 'Amnesty International noted the problem of police using deadly force against mentally ill or disturbed people who could have been subdued through less extreme measures. Further cases have been reported since then, including suicidal individuals shot by police after they had harmed themselves but not attacked other people. For example, in February 1999 Ricardo Clos is reported to have died after being shot at 38 times by Los Angeles sheriffs deputies who had responded to a call for help from his wife after he had cut himself in the neck. Police reportedly opened fire after he threw the knife towards them (missing them).', 'attachments': ['hi', 'hello'], 'author': 'Author Name', 'created': 'September 20, 2016'}, {'id': 'four', 'type': 'problem', 'title': 'Use of deadly force against the mentally ill people', 'body': 'Amnesty International noted the problem of police using deadly force against mentally ill or disturbed people who could have been subdued through less extreme measures. Further cases have been reported since then, including suicidal individuals shot by police after they had harmed themselves but not attacked other people. For example, in February 1999 Ricardo Clos is reported to have died after being shot at 38 times by Los Angeles sheriffs deputies who had responded to a call for help from his wife after he had cut himself in the neck. Police reportedly opened fire after he threw the knife towards them (missing them).', 'attachments': ['hi', 'hello'], 'author': 'Author Name', 'created': 'September 20, 2016'}, {'id': 'five', 'type': 'problem', 'title': 'Use of deadly force against the mentally ill people', 'body': 'Amnesty International noted the problem of police using deadly force against mentally ill or disturbed people who could have been subdued through less extreme measures. Further cases have been reported since then, including suicidal individuals shot by police after they had harmed themselves but not attacked other people. For example, in February 1999 Ricardo Clos is reported to have died after being shot at 38 times by Los Angeles sheriffs deputies who had responded to a call for help from his wife after he had cut himself in the neck. Police reportedly opened fire after he threw the knife towards them (missing them).', 'attachments': ['hi', 'hello'], 'author': 'Author Name', 'created': 'September 20, 2016'}],
            'causes': [{'id': 'six', 'type': 'cause', 'title': 'Use of deadly force against the mentally ill people', 'body': 'Amnesty International noted the problem of police using deadly force against mentally ill or disturbed people who could have been subdued through less extreme measures. Further cases have been reported since then, including suicidal individuals shot by police after they had harmed themselves but not attacked other people. For example, in February 1999 Ricardo Clos is reported to have died after being shot at 38 times by Los Angeles sheriffs deputies who had responded to a call for help from his wife after he had cut himself in the neck. Police reportedly opened fire after he threw the knife towards them (missing them).', 'attachments': ['hi', 'hello'], 'author': 'Author Name', 'created': 'September 20, 2016'}, {'id': 'seven', 'type': 'cause', 'title': 'Use of deadly force against the mentally ill people', 'body': 'Amnesty International noted the problem of police using deadly force against mentally ill or disturbed people who could have been subdued through less extreme measures. Further cases have been reported since then, including suicidal individuals shot by police after they had harmed themselves but not attacked other people. For example, in February 1999 Ricardo Clos is reported to have died after being shot at 38 times by Los Angeles sheriffs deputies who had responded to a call for help from his wife after he had cut himself in the neck. Police reportedly opened fire after he threw the knife towards them (missing them).', 'attachments': ['hi', 'hello'], 'author': 'Author Name', 'created': 'September 20, 2016'}, {'id': 'eight', 'type': 'cause', 'title': 'Use of deadly force against the mentally ill people', 'body': 'Amnesty International noted the problem of police using deadly force against mentally ill or disturbed people who could have been subdued through less extreme measures. Further cases have been reported since then, including suicidal individuals shot by police after they had harmed themselves but not attacked other people. For example, in February 1999 Ricardo Clos is reported to have died after being shot at 38 times by Los Angeles sheriffs deputies who had responded to a call for help from his wife after he had cut himself in the neck. Police reportedly opened fire after he threw the knife towards them (missing them).', 'attachments': ['hi', 'hello'], 'author': 'Author Name', 'created': 'September 20, 2016'}, {'id': 'nine', 'type': 'cause', 'title': 'Use of deadly force against the mentally ill people', 'body': 'Amnesty International noted the problem of police using deadly force against mentally ill or disturbed people who could have been subdued through less extreme measures. Further cases have been reported since then, including suicidal individuals shot by police after they had harmed themselves but not attacked other people. For example, in February 1999 Ricardo Clos is reported to have died after being shot at 38 times by Los Angeles sheriffs deputies who had responded to a call for help from his wife after he had cut himself in the neck. Police reportedly opened fire after he threw the knife towards them (missing them).', 'attachments': ['hi', 'hello'], 'author': 'Author Name', 'created': 'September 20, 2016'}, {'id': 'ten', 'type': 'cause', 'title': 'Use of deadly force against the mentally ill people', 'body': 'Amnesty International noted the problem of police using deadly force against mentally ill or disturbed people who could have been subdued through less extreme measures. Further cases have been reported since then, including suicidal individuals shot by police after they had harmed themselves but not attacked other people. For example, in February 1999 Ricardo Clos is reported to have died after being shot at 38 times by Los Angeles sheriffs deputies who had responded to a call for help from his wife after he had cut himself in the neck. Police reportedly opened fire after he threw the knife towards them (missing them).', 'attachments': ['hi', 'hello'], 'author': 'Author Name', 'created': 'September 20, 2016'}, {'id': 'eleven', 'type': 'cause', 'title': 'Use of deadly force against the mentally ill people', 'body': 'Amnesty International noted the problem of police using deadly force against mentally ill or disturbed people who could have been subdued through less extreme measures. Further cases have been reported since then, including suicidal individuals shot by police after they had harmed themselves but not attacked other people. For example, in February 1999 Ricardo Clos is reported to have died after being shot at 38 times by Los Angeles sheriffs deputies who had responded to a call for help from his wife after he had cut himself in the neck. Police reportedly opened fire after he threw the knife towards them (missing them).', 'attachments': ['hi', 'hello'], 'author': 'Author Name', 'created': 'September 20, 2016'}, {'id': 'twelve', 'type': 'cause', 'title': 'Use of deadly force against the mentally ill people', 'body': 'Amnesty International noted the problem of police using deadly force against mentally ill or disturbed people who could have been subdued through less extreme measures. Further cases have been reported since then, including suicidal individuals shot by police after they had harmed themselves but not attacked other people. For example, in February 1999 Ricardo Clos is reported to have died after being shot at 38 times by Los Angeles sheriffs deputies who had responded to a call for help from his wife after he had cut himself in the neck. Police reportedly opened fire after he threw the knife towards them (missing them).', 'attachments': ['hi', 'hello'], 'author': 'Author Name', 'created': 'September 20, 2016'}, {'id': 'thirteen', 'type': 'cause', 'title': 'Use of deadly force against the mentally ill people', 'body': 'Amnesty International noted the problem of police using deadly force against mentally ill or disturbed people who could have been subdued through less extreme measures. Further cases have been reported since then, including suicidal individuals shot by police after they had harmed themselves but not attacked other people. For example, in February 1999 Ricardo Clos is reported to have died after being shot at 38 times by Los Angeles sheriffs deputies who had responded to a call for help from his wife after he had cut himself in the neck. Police reportedly opened fire after he threw the knife towards them (missing them).', 'attachments': ['hi', 'hello'], 'author': 'Author Name', 'created': 'September 20, 2016'}, {'id': 'fourteen', 'type': 'cause', 'title': 'Use of deadly force against the mentally ill people', 'body': 'Amnesty International noted the problem of police using deadly force against mentally ill or disturbed people who could have been subdued through less extreme measures. Further cases have been reported since then, including suicidal individuals shot by police after they had harmed themselves but not attacked other people. For example, in February 1999 Ricardo Clos is reported to have died after being shot at 38 times by Los Angeles sheriffs deputies who had responded to a call for help from his wife after he had cut himself in the neck. Police reportedly opened fire after he threw the knife towards them (missing them).', 'attachments': ['hi', 'hello'], 'author': 'Author Name', 'created': 'September 20, 2016'}, {'id': 'fifteen', 'type': 'cause', 'title': 'Use of deadly force against the mentally ill people', 'body': 'Amnesty International noted the problem of police using deadly force against mentally ill or disturbed people who could have been subdued through less extreme measures. Further cases have been reported since then, including suicidal individuals shot by police after they had harmed themselves but not attacked other people. For example, in February 1999 Ricardo Clos is reported to have died after being shot at 38 times by Los Angeles sheriffs deputies who had responded to a call for help from his wife after he had cut himself in the neck. Police reportedly opened fire after he threw the knife towards them (missing them).', 'attachments': ['hi', 'hello'], 'author': 'Author Name', 'created': 'September 20, 2016'}],
            'solutions': [{'id': 'sixteen', 'type': 'solution', 'title': 'Use of deadly force against the mentally ill people', 'body': 'Amnesty International noted the problem of police using deadly force against mentally ill or disturbed people who could have been subdued through less extreme measures. Further cases have been reported since then, including suicidal individuals shot by police after they had harmed themselves but not attacked other people. For example, in February 1999 Ricardo Clos is reported to have died after being shot at 38 times by Los Angeles sheriffs deputies who had responded to a call for help from his wife after he had cut himself in the neck. Police reportedly opened fire after he threw the knife towards them (missing them).', 'attachments': ['hi', 'hello'], 'author': 'Author Name', 'created': 'September 20, 2016'}, {'id': 'seventeen', 'type': 'solution', 'title': 'Use of deadly force against the mentally ill people', 'body': 'Amnesty International noted the problem of police using deadly force against mentally ill or disturbed people who could have been subdued through less extreme measures. Further cases have been reported since then, including suicidal individuals shot by police after they had harmed themselves but not attacked other people. For example, in February 1999 Ricardo Clos is reported to have died after being shot at 38 times by Los Angeles sheriffs deputies who had responded to a call for help from his wife after he had cut himself in the neck. Police reportedly opened fire after he threw the knife towards them (missing them).', 'attachments': ['hi', 'hello'], 'author': 'Author Name', 'created': 'September 20, 2016'}, {'id': 'eighteen', 'type': 'solution', 'title': 'Use of deadly force against the mentally ill people', 'body': 'Amnesty International noted the problem of police using deadly force against mentally ill or disturbed people who could have been subdued through less extreme measures. Further cases have been reported since then, including suicidal individuals shot by police after they had harmed themselves but not attacked other people. For example, in February 1999 Ricardo Clos is reported to have died after being shot at 38 times by Los Angeles sheriffs deputies who had responded to a call for help from his wife after he had cut himself in the neck. Police reportedly opened fire after he threw the knife towards them (missing them).', 'attachments': ['hi', 'hello'], 'author': 'Author Name', 'created': 'September 20, 2016'}, {'id': 'nineteen', 'type': 'solution', 'title': 'Use of deadly force against the mentally ill people', 'body': 'Amnesty International noted the problem of police using deadly force against mentally ill or disturbed people who could have been subdued through less extreme measures. Further cases have been reported since then, including suicidal individuals shot by police after they had harmed themselves but not attacked other people. For example, in February 1999 Ricardo Clos is reported to have died after being shot at 38 times by Los Angeles sheriffs deputies who had responded to a call for help from his wife after he had cut himself in the neck. Police reportedly opened fire after he threw the knife towards them (missing them).', 'attachments': ['hi', 'hello'], 'author': 'Author Name', 'created': 'September 20, 2016'}]
        }

        return JsonResponse(t)
    except Exception as e:
        return HttpResponseBadRequest(reason=str(e))

<<<<<<< HEAD
@require_post_params(params=['username'])
def getIdByUsername(request):
    '''
    takes in username and responds with an accountid

    image fields are going to be urls in which you can access as base.com/media/<image_url>

    :param request: with username
    :return: user object
    '''
    try:
        username = request.POST.get("username", False)
        return JsonResponse({"result": Account.objects.get(user__username=username).id})
    except Account.DoesNotExist as e:
        return HttpResponseBadRequest(reason=str(e))

@require_post_params(params=['id'])
def getCivi(request):
    '''
        takes in a civi ID and returns a civi and all its descendents.
    '''
    id = request.POST.get("id", -1)
    try:
        c = Civi.objects.get(id=id)
        return JsonResponse({"result":json.dumps(Civi.objects.serialize(c))})
    except Civi.DoesNotExist as e:
        return HttpResponseBadRequest(reason=str(e))


@require_post_params(params=['id'])
def getBlock(request):
    topic_id = request.POST.get("id", -1)
    try:
        topic = Topic.objects.get(id=topic_id)
        start = int(request.POST.get("start", 0))
        end = int(request.POST.get("end", 0))
        if start < 0 or end < 0 or end < start:
            raise Exception("Invalid start or end parameters.")
        return JsonResponse({"result":Civi.objects.block(topic, start, end)})
    except Topic.DoesNotExist as e:
        return HttpResponseBadRequest(reason=str(e))
    except Exception as e:
        return HttpResponseBadRequest(reason=str(e))
=======
# @require_post_params(params=['username'])
# def getIdByUsername(request):
# 	'''
# 	takes in username and responds with an accountid
#
# 	image fields are going to be urls in which you can access as base.com/media/<image_url>
#
# 	:param request: with username
# 	:return: user object
# 	'''
# 	try:
# 		username = request.POST.get("username", False)
# 		return JsonResponse({"result": Account.objects.get(user__username=username).id})
# 	except Account.DoesNotExist as e:
# 		return HttpResponseBadRequest(reason=str(e))
#
# @require_post_params(params=['id'])
# def getCivi(request):
# 	'''
# 		takes in a civi ID and returns a civi and all its descendents.
# 	'''
# 	id = request.POST.get("id", -1)
# 	try:
# 		c = Civi.objects.get(id=id)
# 		return JsonResponse({"result":json.dumps(Civi.objects.serialize(c))})
# 	except Civi.DoesNotExist as e:
# 		return HttpResponseBadRequest(reason=str(e))
#
#
# @require_post_params(params=['id'])
# def getBlock(request):
# 	topic_id = request.POST.get("id", -1)
# 	try:
# 		topic = Topic.objects.get(id=topic_id)
# 		start = int(request.POST.get("start", 0))
# 		end = int(request.POST.get("end", 0))
# 		if start < 0 or end < 0 or end < start:
# 			raise Exception("Invalid start or end parameters.")
# 		return JsonResponse({"result":Civi.objects.block(topic, start, end)})
# 	except Topic.DoesNotExist as e:
# 		return HttpResponseBadRequest(reason=str(e))
# 	except Exception as e:
# 		return HttpResponseBadRequest(reason=str(e))
>>>>>>> b6e1d65c
<|MERGE_RESOLUTION|>--- conflicted
+++ resolved
@@ -1,49 +1,9 @@
+import sys
 from django.http import JsonResponse, HttpResponseBadRequest
-
 from models import Account, Thread
 #  Topic, Attachment, Category, Civi, Comment, Hashtag,
 from django.contrib.auth.models import User
-<<<<<<< HEAD
-from utils.custom_decorators import require_post_params
-from legislation import sunlightapi as sun
 
-
-# Create your views here.
-@require_post_params(params=['id'])
-def topTen(request):
-    '''
-        Given an topic ID, returns the top ten Civis of type Issue
-        (the chain heads)
-    '''
-    topic_id = request.POST.get('id', -1)
-    try:
-        topic = Topic.objects.get(id=int(topic_id))
-        return JsonResponse({'result':Civi.objects.block(topic)})
-    except Topic.DoesNotExist as e:
-        return HttpResponseBadRequest(reason=str(e))
-
-def getCategories(request):
-    '''
-        Returns to user list of all Categories
-    '''
-    result = [{'id': c.id, 'name': c.name} for c in Category.objects.all()]
-    return JsonResponse({"result":result})
-
-@require_post_params(params=['id'])
-def getTopics(request):
-    '''
-        Takes in a category ID, returns a list of topics under the category.
-    '''
-    category_id = request.POST.get('id', -1)
-
-    try:
-        Category.objects.get(id=category_id)
-    except Category.DoesNotExist as e:
-        return HttpResponseBadRequest(reason=str(e))
-
-    result = [{'id':a.id, 'topic': a.topic, 'bill': a.bill} for a in Topic.objects.filter(category_id=category_id)]
-    return JsonResponse({"result":result})
-=======
 # from utils.custom_decorators import require_post_params
 # from legislation import sunlightapi as sun
 
@@ -83,8 +43,6 @@
 #
 # 	result = [{'id':a.id, 'topic': a.topic, 'bill': a.bill} for a in Topic.objects.filter(category_id=category_id)]
 # 	return JsonResponse({"result":result})
->>>>>>> b6e1d65c
-
 
 def getUser(request, user):
     try:
@@ -132,51 +90,7 @@
     except Exception as e:
         return HttpResponseBadRequest(reason=str(e))
 
-<<<<<<< HEAD
-@require_post_params(params=['username'])
-def getIdByUsername(request):
-    '''
-    takes in username and responds with an accountid
 
-    image fields are going to be urls in which you can access as base.com/media/<image_url>
-
-    :param request: with username
-    :return: user object
-    '''
-    try:
-        username = request.POST.get("username", False)
-        return JsonResponse({"result": Account.objects.get(user__username=username).id})
-    except Account.DoesNotExist as e:
-        return HttpResponseBadRequest(reason=str(e))
-
-@require_post_params(params=['id'])
-def getCivi(request):
-    '''
-        takes in a civi ID and returns a civi and all its descendents.
-    '''
-    id = request.POST.get("id", -1)
-    try:
-        c = Civi.objects.get(id=id)
-        return JsonResponse({"result":json.dumps(Civi.objects.serialize(c))})
-    except Civi.DoesNotExist as e:
-        return HttpResponseBadRequest(reason=str(e))
-
-
-@require_post_params(params=['id'])
-def getBlock(request):
-    topic_id = request.POST.get("id", -1)
-    try:
-        topic = Topic.objects.get(id=topic_id)
-        start = int(request.POST.get("start", 0))
-        end = int(request.POST.get("end", 0))
-        if start < 0 or end < 0 or end < start:
-            raise Exception("Invalid start or end parameters.")
-        return JsonResponse({"result":Civi.objects.block(topic, start, end)})
-    except Topic.DoesNotExist as e:
-        return HttpResponseBadRequest(reason=str(e))
-    except Exception as e:
-        return HttpResponseBadRequest(reason=str(e))
-=======
 # @require_post_params(params=['username'])
 # def getIdByUsername(request):
 # 	'''
@@ -219,5 +133,4 @@
 # 	except Topic.DoesNotExist as e:
 # 		return HttpResponseBadRequest(reason=str(e))
 # 	except Exception as e:
-# 		return HttpResponseBadRequest(reason=str(e))
->>>>>>> b6e1d65c
+# 		return HttpResponseBadRequest(reason=str(e))