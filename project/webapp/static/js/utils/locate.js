--- conflicted
+++ resolved
@@ -179,11 +179,7 @@
             lng: place.geometry.location.lng()
         };
         this.model.set('coordinates', coordinates);
-<<<<<<< HEAD
         this.model.set('is_new', true);
-        // this.getLegislators(coordinates);
-=======
->>>>>>> 8f07b435
 
         this.adjustMapCenter(coordinates);
         this.$('.progress').toggleClass('hide');
@@ -209,10 +205,6 @@
                 }
 
                 _this.model.set('coordinates', geolocation);
-<<<<<<< HEAD
-                // _this.getLegislators(geolocation); # Sunlight API is Deprecated
-=======
->>>>>>> 8f07b435
                 _this.adjustMapCenter(geolocation);
 
                 _this.model.get('geocoder').geocode({ 'location': geolocation }, function(results, status) {
