--- conflicted
+++ resolved
@@ -207,7 +207,6 @@
 NOTIFICATIONS_SOFT_DELETE = True
 NOTIFICATIONS_USE_JSONFIELD = True
 
-<<<<<<< HEAD
 
 # Django REST API Settings
 DEFAULT_RENDERER_CLASSES = (
@@ -226,7 +225,5 @@
     ),
     'DEFAULT_RENDERER_CLASSES': DEFAULT_RENDERER_CLASSES
 }
-=======
 # CORS Settings
-CORS_ORIGIN_ALLOW_ALL = True
->>>>>>> 16d5db34
+CORS_ORIGIN_ALLOW_ALL = True