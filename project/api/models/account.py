--- conflicted
+++ resolved
@@ -128,29 +128,10 @@
     profile_image_thumb = models.ImageField(upload_to=profile_upload_path, blank=True, null=True)
 
     #custom "row-level" functionality (properties) for account models
-<<<<<<< HEAD
-    def _get_username(self):
+    @property
+    def username(self):
         return self.user.username
-    username = property(_get_username)
-
-    def _get_location(self):
-        """ Constructs a CITY, STATE string for locations in the US """
-        if self.city and self.state:
-            # Get US State from US States dictionary
-            us_state = dict(US_STATES).get(self.state)
-
-            return '{city}, {state}'.format(city=self.city, state=us_state)
-        elif self.state:
-            # Get US State from US States dictionary
-            us_state = dict(US_STATES).get(self.state)
-
-            return '{state}'.format(state=us_state)
-        else:
-            return 'NO LOCATION'
-    location = property(_get_location)
-
-    def _get_full_name(self):
-=======
+
     @property
     def location(self):
         """
@@ -179,7 +160,6 @@
 
     @property
     def full_name(self):
->>>>>>> 16d5db34
         "Returns the person's full name."
 
         full_name = '{first_name} {last_name}'.format(
