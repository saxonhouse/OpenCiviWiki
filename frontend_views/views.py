--- conflicted
+++ resolved
@@ -3,13 +3,10 @@
 from django.http import HttpResponseRedirect
 from django.template.response import TemplateResponse
 from django.contrib.auth.models import User
-<<<<<<< HEAD
 from api.models import Category, Account, Topic
 from api.forms import UpdateProfileImage
 from django.conf import settings
-=======
-from api.models import Category, Account
->>>>>>> 61bfa136
+
 
 from legislation import sunlightapi as sun
 from utils.custom_decorators import beta_blocker, login_required, full_account
@@ -21,10 +18,8 @@
     a = Account.objects.get(user=request.user)
     if not a.beta_access:
         return HttpResponseRedirect('/beta')
-<<<<<<< HEAD
     if not a.full_account:
         return HttpResponseRedirect('/setup')
-=======
 
     categories = [{'id': c.id, 'name': c.name} for c in Category.objects.all()]
 
@@ -33,9 +28,7 @@
     )
 
     return TemplateResponse(request, 'feed.html', {'data': json.dumps(data)})
->>>>>>> 61bfa136
 
-    return TemplateResponse(request, 'feed.html', {})
 
 @login_required
 @beta_blocker
@@ -49,7 +42,6 @@
         except User.DoesNotExist:
             return HttpResponseRedirect('/404')
 
-<<<<<<< HEAD
     return TemplateResponse(request, 'account.html', {'username': user,
                                                     'profile_image_form': UpdateProfileImage,
                                                     'google_map_api_key': settings.GOOGLE_API_KEY,
@@ -68,15 +60,6 @@
                                                             'google_map_api_key': settings.GOOGLE_API_KEY,
                                                             'sunlight_api_key': settings.SUNLIGHT_API_KEY })
 
-=======
-    a = Account.objects.get(user=user)
-    # friend_data_dictionary = Account.objects.followers(a)
-
-    result = dict(friends=[],
-                  requests=[])
-
-    return TemplateResponse(request, 'account.html', {'result': json.dumps(result)})
->>>>>>> 61bfa136
 
 
 @login_required
@@ -112,16 +95,11 @@
 	return TemplateResponse(request, 'add_civi.html', {'categories': json.dumps(categories), 'topics': json.dumps(topics)})
 
 def login_view(request):
-<<<<<<< HEAD
     if request.user.is_authenticated():
         if request.user.is_active:
             return HttpResponseRedirect('/')
         else:
             return HttpResponseRedirect('/setup')
-=======
-	if request.user.is_authenticated():
-		return HttpResponseRedirect('/')
->>>>>>> 61bfa136
 
 	return TemplateResponse(request, 'login.html', {})
 
